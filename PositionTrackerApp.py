--- conflicted
+++ resolved
@@ -2,15 +2,10 @@
 from tkinter import ttk, messagebox
 from datetime import datetime
 import pandas as pd
-<<<<<<< HEAD
 import numpy as np
-=======
-
 import yfinance as yf
 import matplotlib.pyplot as plt
 from matplotlib.backends.backend_tkagg import FigureCanvasTkAgg
-
->>>>>>> db27bf77
 from PositionTracker import PositionTracker
 from Backtester import Backtester
 
@@ -190,9 +185,12 @@
         vsb.pack(side=tk.RIGHT, fill=tk.Y)
         
         # Add back button & Run Backtest button
-        ttk.Button(self.results_frame, text="New Session",
-<<<<<<< HEAD
+        ttk.Button(self.results_frame, text="New Session", 
                  command=self.reset_app).pack(pady=10)
+         # Add plot button to results frame
+        ttk.Button(self.results_frame, text="Plot Portfolio Value", 
+                command=self.plot_portfolio_value).pack(pady=10)
+        
         ttk.Button(self.results_frame, text="Run Backtest",
                  command=self.run_backtest).pack(pady=10)
         
@@ -228,16 +226,6 @@
         # plot results
         backtester.plot_results()
 
-
-=======
-                command=self.reset_app).pack(pady=10)
-        
-        # Add plot button to results frame
-        ttk.Button(self.results_frame, text="Plot Portfolio Value", 
-                command=self.plot_portfolio_value).pack(pady=10)
-
-    
->>>>>>> db27bf77
     def reset_app(self):
         """Reset the application for new session"""
         self.results_frame.destroy()
